--- conflicted
+++ resolved
@@ -34,14 +34,10 @@
 #include <unifex/sync_wait.hpp>
 #include <unifex/transform.hpp>
 #include <unifex/when_all.hpp>
-<<<<<<< HEAD
-#include <unifex/with_query_value.hpp>
-=======
 #include <unifex/repeat_effect_until.hpp>
 #include <unifex/typed_via.hpp>
 #include <unifex/with_query_value.hpp>
 #include <unifex/transform_done.hpp>
->>>>>>> 4e204c47
 
 #include <iostream>
 #include <chrono>
@@ -167,65 +163,67 @@
   auto& wPipeRef = wPipe;
   try {
     sync_wait(
-      when_all(
-        // write the data to one end of the pipe
-        sequence(
-          lazy([&]{
-            printf("writes starting!\n");
-          }),
-          transform_done(
-            repeat_effect(
-              typed_via(
-                defer(
-                  [&](){
-                    return discard(
-                      async_write_some(wPipeRef, databuffer));
-                  }),
-                scheduler)),
-            []{return just();}),
-          lazy([&]{
-            printf("writes stopped!\n");
-          })),
-        // read the data 1 byte at a time from the other end
-        sequence(
-          // read for some time before starting measurement
-          // this is done to reduce startup effects
-          pipe_bench(WARMUP_DURATION, stopWarmup), // warmup
-          // reset measurements to exclude warmup
-          lazy([&]{
-            // restart reps and keep offset in data
-            offset = reps%sizeof(data);
-            reps = 0;
-            printf("warmup completed!\n");
-            // exclude the warmup time
-            start = std::chrono::high_resolution_clock::now();
-          }),
-          // do more reads and measure how many reads occur
-          pipe_bench(BENCHMARK_DURATION, stopRead),
-          // report results
-          lazy([&]{
-            end = std::chrono::high_resolution_clock::now();
-            printf("benchmark completed!\n");
-            auto ms = std::chrono::duration_cast<std::chrono::milliseconds>(
-                    end - start)
-                    .count();
-            auto ns = std::chrono::duration_cast<std::chrono::nanoseconds>(
-                    end - start)
-                    .count();
-            double reads = 1000000000.0 * reps / ns;
-            std::cout
-                << "completed in "
-                << ms << " ms, "
-                << ns << "ns, "
-                << reps << "ops\n";
-            std::cout
-                << "stats - "
-                << reads << "reads, "
-                << ns/reps << "ns-per-op, "
-                << reps/ms << "ops-per-ms\n";
-            stopWrite.request_stop();
-          }))),
-        stopWrite.get_token());
+      with_query_value(
+        when_all(
+          // write the data to one end of the pipe
+          sequence(
+            lazy([&]{
+              printf("writes starting!\n");
+            }),
+            transform_done(
+              repeat_effect(
+                typed_via(
+                  defer(
+                    [&](){
+                      return discard(
+                        async_write_some(wPipeRef, databuffer));
+                    }),
+                  scheduler)),
+              []{return just();}),
+            lazy([&]{
+              printf("writes stopped!\n");
+            })),
+          // read the data 1 byte at a time from the other end
+          sequence(
+            // read for some time before starting measurement
+            // this is done to reduce startup effects
+            pipe_bench(WARMUP_DURATION, stopWarmup), // warmup
+            // reset measurements to exclude warmup
+            lazy([&]{
+              // restart reps and keep offset in data
+              offset = reps%sizeof(data);
+              reps = 0;
+              printf("warmup completed!\n");
+              // exclude the warmup time
+              start = std::chrono::high_resolution_clock::now();
+            }),
+            // do more reads and measure how many reads occur
+            pipe_bench(BENCHMARK_DURATION, stopRead),
+            // report results
+            lazy([&]{
+              end = std::chrono::high_resolution_clock::now();
+              printf("benchmark completed!\n");
+              auto ms = std::chrono::duration_cast<std::chrono::milliseconds>(
+                      end - start)
+                      .count();
+              auto ns = std::chrono::duration_cast<std::chrono::nanoseconds>(
+                      end - start)
+                      .count();
+              double reads = 1000000000.0 * reps / ns;
+              std::cout
+                  << "completed in "
+                  << ms << " ms, "
+                  << ns << "ns, "
+                  << reps << "ops\n";
+              std::cout
+                  << "stats - "
+                  << reads << "reads, "
+                  << ns/reps << "ns-per-op, "
+                  << reps/ms << "ops-per-ms\n";
+              stopWrite.request_stop();
+            }))),
+        get_stop_token,
+        stopWrite.get_token()));
   } catch (const std::system_error& se) {
     std::printf("async_read_some system_error: [%s], [%s]\n", se.code().message().c_str(), se.what());
   } catch (const std::exception& ex) {
