--- conflicted
+++ resolved
@@ -27,11 +27,8 @@
 #include <unifex/std_concepts.hpp>
 #include <unifex/scope_guard.hpp>
 #include <unifex/type_list.hpp>
-<<<<<<< HEAD
 #include <unifex/functional.hpp>
-=======
 #include <unifex/type_traits.hpp>
->>>>>>> 351a97c1
 #include <unifex/invoke.hpp>
 #include <unifex/at_coroutine_exit.hpp>
 #include <unifex/continuations.hpp>
@@ -371,17 +368,10 @@
   template<
     template<typename...> class Variant,
     template<typename...> class Tuple>
-<<<<<<< HEAD
-  using value_types = Variant<
-    typename std::conditional_t<
-      is_void_v<T>, type_list<>, type_list<T>>
-    ::template apply<Tuple>>;
-=======
   using value_types =
     Variant<
-      typename conditional_t<std::is_void_v<T>, type_list<>, type_list<T>>
+      typename conditional_t<is_void_v<T>, type_list<>, type_list<T>>
         ::template apply<Tuple>>;
->>>>>>> 351a97c1
 
   template<
     template<typename...> class Variant>
