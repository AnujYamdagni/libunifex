--- conflicted
+++ resolved
@@ -15,366 +15,12 @@
  */
 #pragma once
 
-<<<<<<< HEAD
-#include <unifex/async_trace.hpp>
-#include <unifex/get_stop_token.hpp>
-#include <unifex/manual_lifetime.hpp>
-#include <unifex/manual_lifetime_union.hpp>
-#include <unifex/receiver_concepts.hpp>
-#include <unifex/sender_concepts.hpp>
-#include <unifex/type_traits.hpp>
-#include <unifex/type_list.hpp>
-#include <unifex/std_concepts.hpp>
-#include <unifex/bind_back.hpp>
-#include <unifex/tuple.hpp>
-#include <unifex/utility.hpp>
-
-#include <exception>
-#include <functional>
-#include <type_traits>
-
-#include <unifex/detail/prologue.hpp>
-
-namespace unifex {
-namespace _let {
-template <typename... Values>
-using decayed_tuple = std::tuple<std::decay_t<Values>...>;
-
-template <typename Operation, typename... Values>
-struct _successor_receiver {
-  struct type;
-};
-template <typename Operation, typename... Values>
-using successor_receiver = typename _successor_receiver<Operation, Values...>::type;
-
-template <typename Operation, typename... Values>
-struct _successor_receiver<Operation, Values...>::type {
-  using successor_receiver = type;
-  Operation& op_;
-
-  typename Operation::receiver_type& get_receiver() const noexcept {
-    return op_.receiver_;
-  }
-
-  template <typename... SuccessorValues>
-  void set_value(SuccessorValues&&... values) && noexcept {
-    cleanup();
-    UNIFEX_TRY {
-      unifex::set_value(
-          std::move(op_.receiver_), (SuccessorValues &&) values...);
-    } UNIFEX_CATCH (...) {
-      unifex::set_error(std::move(op_.receiver_), std::current_exception());
-    }
-  }
-
-  void set_done() && noexcept {
-    cleanup();
-    unifex::set_done(std::move(op_.receiver_));
-  }
-
-  template <typename Error>
-  void set_error(Error&& error) && noexcept {
-    cleanup();
-    unifex::set_error(std::move(op_.receiver_), (Error &&) error);
-  }
-
-private:
-  template <typename... Values2>
-  using successor_operation = typename Operation::template successor_operation<Values2...>;
-
-  void cleanup() noexcept {
-    unifex::deactivate_union_member<successor_operation<Values...>>(op_.succOp_);
-    op_.values_.template destruct<decayed_tuple<Values...>>();
-  }
-
-  template(typename CPO)
-      (requires is_receiver_query_cpo_v<CPO>)
-  friend auto tag_invoke(CPO cpo, const successor_receiver& r) noexcept(
-      is_nothrow_callable_v<CPO, const typename Operation::receiver_type&>)
-      -> callable_result_t<CPO, const typename Operation::receiver_type&> {
-    return std::move(cpo)(unifex::as_const(r.get_receiver()));
-  }
-
-  template <typename Func>
-  friend void tag_invoke(
-      tag_t<visit_continuations>,
-      const successor_receiver& r,
-      Func&& f) {
-    unifex::invoke(f, r.get_receiver());
-  }
-};
-
-template <typename Operation>
-struct _predecessor_receiver {
-  struct type;
-};
-template <typename Operation>
-using predecessor_receiver = typename _predecessor_receiver<Operation>::type;
-
-template <typename Operation>
-struct _predecessor_receiver<Operation>::type {
-  using predecessor_receiver = type;
-  using receiver_type = typename Operation::receiver_type;
-
-  template <typename... Values>
-  using successor_operation = typename Operation::template successor_operation<Values...>;
-
-  Operation& op_;
-
-  receiver_type& get_receiver() const noexcept {
-    return op_.receiver_;
-  }
-
-  template <typename... Values>
-  void set_value(Values&&... values) && noexcept {
-    auto& op = op_;
-    UNIFEX_TRY {
-      scope_guard destroyPredOp =
-        [&]() noexcept { unifex::deactivate_union_member(op.predOp_); };
-      auto& valueTuple =
-        op.values_.template construct<decayed_tuple<Values...>>((Values &&) values...);
-      destroyPredOp.reset();
-      scope_guard destroyValues = [&]() noexcept {
-        op.values_.template destruct<decayed_tuple<Values...>>();
-      };
-      auto& succOp =
-          unifex::activate_union_member_with<successor_operation<Values...>>(
-            op.succOp_,
-            [&] {
-              return unifex::connect(
-                  unifex::apply(std::move(op.func_), valueTuple),
-                  successor_receiver<Operation, Values...>{op});
-            });
-      unifex::start(succOp);
-      destroyValues.release();
-    } UNIFEX_CATCH (...) {
-      unifex::set_error(std::move(op.receiver_), std::current_exception());
-    }
-  }
-
-  void set_done() && noexcept {
-    auto& op = op_;
-    unifex::deactivate_union_member(op.predOp_);
-    unifex::set_done(std::move(op.receiver_));
-  }
-
-  template <typename Error>
-  void set_error(Error&& error) && noexcept {
-    auto& op = op_;
-    unifex::deactivate_union_member(op.predOp_);
-    unifex::set_error(std::move(op.receiver_), (Error &&) error);
-  }
-
-  template(typename CPO)
-      (requires is_receiver_query_cpo_v<CPO>)
-  friend auto tag_invoke(CPO cpo, const predecessor_receiver& r) noexcept(
-      is_nothrow_callable_v<CPO, const receiver_type&>)
-      -> callable_result_t<CPO, const receiver_type&> {
-    return std::move(cpo)(unifex::as_const(r.get_receiver()));
-  }
-
-  template <typename Func>
-  friend void tag_invoke(
-      tag_t<visit_continuations>,
-      const predecessor_receiver& r,
-      Func&& f) {
-    unifex::invoke(f, r.get_receiver());
-  }
-};
-
-template <typename Predecessor, typename SuccessorFactory, typename Receiver>
-struct _op {
-  struct type;
-};
-template <typename Predecessor, typename SuccessorFactory, typename Receiver>
-using operation = typename _op<
-    Predecessor,
-    SuccessorFactory,
-    remove_cvref_t<Receiver>>::type;
-
-template <typename Predecessor, typename SuccessorFactory, typename Receiver>
-struct _op<Predecessor, SuccessorFactory, Receiver>::type {
-  using operation = type;
-  using receiver_type = Receiver;
-
-  template <typename... Values>
-  using successor_type =
-      unifex::invoke_result_t<SuccessorFactory, std::decay_t<Values>&...>;
-
-  template <typename... Values>
-  using successor_operation =
-      connect_result_t<successor_type<Values...>, successor_receiver<operation, Values...>>;
-
-  friend predecessor_receiver<operation>;
-  template <typename Operation, typename... Values>
-  friend struct _successor_receiver;
-
-  template <typename SuccessorFactory2, typename Receiver2>
-  explicit type(
-      Predecessor&& pred,
-      SuccessorFactory2&& func,
-      Receiver2&& receiver)
-      : func_((SuccessorFactory2 &&) func),
-        receiver_((Receiver2 &&) receiver) {
-    unifex::activate_union_member_with(predOp_, [&] {
-      return unifex::connect(
-          (Predecessor &&) pred, predecessor_receiver<operation>{*this});
-    });
-  }
-
-  ~type() {
-    if (!started_) {
-      unifex::deactivate_union_member(predOp_);
-    }
-  }
-
-  void start() noexcept {
-    started_ = true;
-    unifex::start(predOp_.get());
-  }
-
-private:
-  using predecessor_type = remove_cvref_t<Predecessor>;
-  UNIFEX_NO_UNIQUE_ADDRESS SuccessorFactory func_;
-  UNIFEX_NO_UNIQUE_ADDRESS Receiver receiver_;
-  UNIFEX_NO_UNIQUE_ADDRESS typename predecessor_type::
-      template value_types<manual_lifetime_union, decayed_tuple>
-          values_;
-  union {
-    manual_lifetime<connect_result_t<Predecessor, predecessor_receiver<operation>>> predOp_;
-    typename predecessor_type::template
-        value_types<manual_lifetime_union, successor_operation>
-            succOp_;
-  };
-  bool started_ = false;
-};
-
-template <typename Predecessor, typename SuccessorFactory>
-struct _sender {
-  class type;
-};
-template <typename Predecessor, typename SuccessorFactory>
-using sender = typename _sender<
-    remove_cvref_t<Predecessor>,
-    remove_cvref_t<SuccessorFactory>>::type;
-
-template<typename Sender>
-struct sends_done_impl : bool_constant<sender_traits<Sender>::sends_done> {};
-
-template <typename... Successors>
-using any_sends_done = disjunction<sends_done_impl<Successors>...>;
-
-template <typename Predecessor, typename SuccessorFactory>
-class _sender<Predecessor, SuccessorFactory>::type {
-  using sender = type;
-  Predecessor pred_;
-  SuccessorFactory func_;
-
-  template <typename... Values>
-  using successor_type = unifex::invoke_result_t<SuccessorFactory, std::decay_t<Values>&...>;
-
-  template <template <typename...> class List>
-  using successor_types =
-      sender_value_types_t<Predecessor, List, successor_type>;
-
-  template <
-      template <typename...> class Variant,
-      template <typename...> class Tuple>
-  struct value_types_impl {
-    template <typename... Senders>
-    using apply =
-        typename concat_type_lists_unique_t<
-            sender_value_types_t<Senders, type_list, Tuple>...>::template apply<Variant>;
-  };
-
-  // TODO: Ideally we'd only conditionally add the std::exception_ptr type
-  // to the list of error types if it's possible that one of the following
-  // operations is potentially throwing.
-  //
-  // Need to check whether any of the following bits are potentially-throwing:
-  // - the construction of the value copies
-  // - the invocation of the successor factory
-  // - the invocation of the 'connect()' operation for the receiver.
-  //
-  // Unfortunately, we can't really check this last point reliably until we
-  // know the concrete receiver type. So for now we conseratively report that
-  // we might output std::exception_ptr.
-
-  template <template <typename...> class Variant>
-  struct error_types_impl {
-    template <typename... Senders>
-    using apply =
-        typename concat_type_lists_unique_t<
-            sender_error_types_t<Senders, type_list>...,
-            type_list<std::exception_ptr>>::template apply<Variant>;
-  };
-
-public:
-  template <
-      template <typename...> class Variant,
-      template <typename...> class Tuple>
-  using value_types =
-      successor_types<value_types_impl<Variant, Tuple>::template apply>;
-
-  template <template <typename...> class Variant>
-  using error_types =
-      successor_types<error_types_impl<Variant>::template apply>;
-
-  static constexpr bool sends_done =
-    sender_traits<Predecessor>::sends_done ||
-    successor_types<any_sends_done>::value;
-
- public:
-  template <typename Predecessor2, typename SuccessorFactory2>
-  explicit type(Predecessor2&& pred, SuccessorFactory2&& func)
-      noexcept(is_nothrow_constructible_v<Predecessor, Predecessor2> &&
-          is_nothrow_constructible_v<SuccessorFactory, SuccessorFactory2>)
-    : pred_((Predecessor2 &&) pred), func_((SuccessorFactory2 &&) func) {}
-
-  template(typename CPO, typename Sender, typename Receiver)
-      (requires same_as<CPO, tag_t<unifex::connect>> AND
-        same_as<remove_cvref_t<Sender>, type>)
-  friend auto tag_invoke([[maybe_unused]] CPO cpo, Sender&& sender, Receiver&& receiver)
-      -> operation<decltype((static_cast<Sender&&>(sender).pred_)), SuccessorFactory, Receiver> {
-    return operation<decltype((static_cast<Sender&&>(sender).pred_)), SuccessorFactory, Receiver>{
-        static_cast<Sender&&>(sender).pred_,
-        static_cast<Sender&&>(sender).func_,
-        static_cast<Receiver&&>(receiver)};
-  }
-};
-
-} // namespace _let
-
-namespace _let_cpo {
-  inline const struct _fn {
-    template <typename Predecessor, typename SuccessorFactory>
-    auto operator()(Predecessor&& pred, SuccessorFactory&& func) const
-        noexcept(is_nothrow_constructible_v<
-            _let::sender<Predecessor, SuccessorFactory>, Predecessor, SuccessorFactory>)
-        -> _let::sender<Predecessor, SuccessorFactory> {
-      return _let::sender<Predecessor, SuccessorFactory>{
-          (Predecessor &&) pred,
-          (SuccessorFactory &&) func};
-    }
-    template <typename SuccessorFactory>
-    constexpr auto operator()(SuccessorFactory&& func) const
-        noexcept(is_nothrow_callable_v<
-          tag_t<bind_back>, _fn, SuccessorFactory>)
-        -> bind_back_result_t<_fn, SuccessorFactory> {
-      return bind_back(*this, (SuccessorFactory&&)func);
-    }
-  } let {};
-} // namespace _let_cpo
-
-using _let_cpo::let;
-=======
 #include <unifex/config.hpp>
 #include <unifex/let_value.hpp>
 
 #include <unifex/detail/prologue.hpp>
 
 UNIFEX_DEPRECATED_HEADER("let.hpp is deprecated. Use let_value.hpp instead.")
->>>>>>> 2209173c
 
 namespace unifex {
 [[deprecated("unifex::let has been renamed to unifex::let_value")]]
